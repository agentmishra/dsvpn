--- conflicted
+++ resolved
@@ -81,7 +81,6 @@
     uint32_t      uc_st[2][12];
 } Context;
 
-<<<<<<< HEAD
 volatile sig_atomic_t signal_toggle = 0;
 
 static void
@@ -101,8 +100,6 @@
 #endif
 }
 
-=======
->>>>>>> 08436ab1
 static ssize_t
 safe_write(const int fd, const void* const buf_, size_t count,
            const int timeout)
@@ -1084,13 +1081,10 @@
 {
     Context context;
 
-<<<<<<< HEAD
+    (void) safe_read_partial;
     signal(SIGINT, signal_handler);
     signal(SIGTERM, signal_handler);
 
-=======
-    (void) safe_read_partial;
->>>>>>> 08436ab1
     if (argc != 10) {
         usage();
         return 0;
